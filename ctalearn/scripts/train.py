import argparse
import logging
import configparser
import os
import shutil
import sys
import time

import tensorflow as tf
from tensorflow.python import debug as tf_debug

import ctalearn.data
from ctalearn.models.variable_input_model import variable_input_model
from ctalearn.models.cnn_rnn import cnn_rnn_model
from ctalearn.models.single_tel import single_tel_model

# Disable Tensorflow info and warning messages (not error messages)
os.environ['TF_CPP_MIN_LOG_LEVEL'] = '2'
tf.logging.set_verbosity(tf.logging.WARN)


def train(config):
    # Load options related to the data format and location
    data_format = config['Data Format']['Format'].lower()
    data_files = []
    with open(config['Data Format']['DataFilesList']) as f:
        for line in f:
            line = line.strip()
            if line and line[0] != "#":
                data_files.append(line)

    # Load options related to data input
    batch_size = config['Data Input'].getint('BatchSize')
    num_parallel_calls = config['Data Input'].getint(
        'NumParallelCalls', 1)
    prefetch = config['Data Input'].getboolean('Prefetch', True)
    buffer_size = config['Data Input'].getint('BufferSize', 10)

    # Load options related to data processing
    validation_split = config['Data Processing'].getfloat(
        'ValidationSplit',0.1)
    crop_images = config['Data Processing'].getboolean('CropImages', False)
    image_cleaning_method = config['Data Processing'].get(
            'ImageCleaningMethod', 'None').lower()
    return_cleaned_images = config['Data Processing'].getboolean(
            'ReturnCleanedImages', False)
    picture_threshold = config['Data Processing'].getfloat(
            'PictureThreshold', 5.5)
    boundary_threshold = config['Data Processing'].getfloat(
            'BoundaryThreshold', 1.0)
    bounding_box_size = config['Data Processing'].getint('BoundingBoxSize', 48)
    cut_condition = config['Data Processing'].get('CutCondition', '')
    sort_telescopes_by_trigger = config['Data Processing'].getboolean(
        'SortTelescopesByTrigger', False)
    segment_images = config['Data Processing'].getboolean(
        'SegmentImages', False)
    bounding_box_size = config['Data Processing'].getint(
        'BoundingBoxSize',48)
    picture_threshold = config['Data Processing'].getfloat(
        'PictureThreshold',5.5)
    boundary_threshold = config['Data Processing'].getfloat(
        'BoundaryThreshold',1.0)

    # Load options to specify the model
    model_type = config['Model']['ModelType'].lower()
    if model_type == 'variableinputmodel':
        model = variable_input_model
        cnn_block = config['Model']['CNNBlock'].lower()
        network_head = config['Model']['NetworkHead'].lower()
    elif model_type == 'cnnrnn':
        model = cnn_rnn_model
        cnn_block = config['Model']['CNNBlock'].lower()
        network_head = None
    elif model_type == 'singletel':
        model = single_tel_model
        cnn_block = config['Model']['CNNBlock'].lower()
        network_head = None
    else:
        raise ValueError("Invalid model type: {}".format(model_type))

    # Load options related to pretrained weights
    pretrained_weights = config['Model'].get('PretrainedWeights', '')
    freeze_weights = config['Model'].getboolean('FreezeWeights', False)

    # Load options related to training hyperparameters
    optimizer_type = config['Training Hyperparameters']['Optimizer'].lower()
    base_learning_rate = config['Training Hyperparameters'].getfloat(
            'BaseLearningRate')
    scale_learning_rate = config['Training Hyperparameters'].getboolean(
            'ScaleLearningRate', False)
    batch_norm_decay = config['Training Hyperparameters'].getfloat(
            'BatchNormDecay', 0.95)
    clip_gradient_norm = config['Training Hyperparameters'].getfloat(
            'ClipGradientNorm', 0.)

    # Load options related to training settings
    num_epochs = config['Training Settings'].getint('NumEpochs', 0)
    if num_epochs < 0:
        raise ValueError("NumEpochs must be positive or 0: invalid value {}".format(num_epochs))
    train_forever = False if num_epochs else True
    num_training_steps_per_validation = config['Training Settings'].getint(
        'NumTrainingStepsPerValidation', 1000)
    
    # Load options relating to logging and checkpointing
    model_dir = config['Logging']['ModelDirectory']

    # Load options related to debugging
    run_tfdbg = config['Debug'].getboolean('RunTFDBG', False)

    # Log a copy of the configuration file
    config_log_filename = time.strftime('%Y%m%d_%H%M%S_') + config_filename
    shutil.copy(config_full_path, os.path.join(model_dir, config_log_filename))

    # Define data input settings
    data_input_settings = {
            'batch_size': batch_size,
            'prefetch': prefetch,
            'buffer_size': buffer_size,
            'map': False,
            'num_parallel_calls': num_parallel_calls
            }

<<<<<<< HEAD
    # Define data augmentation/processing settings
    data_processing_settings = {
            'sort_telescopes_by_trigger': sort_telescopes_by_trigger,
            'segment_images': segment_images,
            'bounding_box_size': bounding_box_size,
            'picture_threshold': picture_threshold,
            'boundary_threshold': boundary_threshold
            }

=======
    # Define data processing settings
    data_processing_settings = {
            'validation_split': validation_split,
            'crop_images': crop_images,
            'image_cleaning_method': image_cleaning_method,
            'return_cleaned_images': return_cleaned_images,
            'picture_threshold': picture_threshold,
            'boundary_threshold': boundary_threshold,
            'bounding_box_size': bounding_box_size,
            'cut_condition': cut_condition,
            'sort_telescopes_by_trigger': cut_condition
            'model_type': model_type # for applying cuts
            'chosen_telescope_types': ['MSTS'] # hardcode using SCT images only
            }
    
>>>>>>> a3d41cb6
    # Define model hyperparameters
    hyperparameters = {
            'cnn_block': cnn_block,
            'network_head': network_head,
            'base_learning_rate': base_learning_rate,
            'batch_norm_decay': batch_norm_decay,
            'clip_gradient_norm': clip_gradient_norm,
            'pretrained_weights': pretrained_weights,
            'freeze_weights': freeze_weights
            }

    # Define data loading functions
    if data_format == 'hdf5':

        # Load metadata from HDF5 files
        metadata = ctalearn.data.load_metadata_HDF5(data_files)

        # Calculate the post-processing image and telescope parameters that
        # depend on both the data processing and metadata, adding them to both
        # dictionaries
        ctalearn.data.add_processed_parameters(data_processing_settings,
                metadata)
 
        if model_type == 'singletel':
            def load_data(filename, index):
                return ctalearn.data.load_data_single_tel_HDF5(
                        filename,
<<<<<<< HEAD
                        'MSTS',
=======
>>>>>>> a3d41cb6
                        index,
                        data_processing_settings)

            # Output datatypes of load_data (required by tf.py_func)
            data_types = [tf.float32, tf.int64]
            output_names = ['telescope_data', 'gamma_hadron_label']
            outputs_are_label = [False, True]

        else:
            # For array-level methods, get a dict of auxiliary data (telescope
            # positions and any other data)
            auxiliary_data = ctalearn.data.load_auxiliary_data_HDF5(data_files)

            def load_data(filename,index):
                return ctalearn.data.load_data_eventwise_HDF5(
                        filename,
                        index,
                        auxiliary_data,
                        metadata,
                        data_processing_settings)

            # Output datatypes of load_data (required by tf.py_func)
            data_types = [tf.float32, tf.int8, tf.float32, tf.int64]
            output_names = ['telescope_data', 'telescope_triggers',
                    'telescope_positions', 'gamma_hadron_label']
            outputs_are_label = [False, False, False, True]

        # Define format for Tensorflow dataset
        # Build dataset from generator returning (HDF5_filename, index) pairs
        # and a load_data function which maps (HDF5_filename, index) pairs
        # to full training examples (images and labels)
        generator_output_types = (tf.string, tf.int64)
        map_func = lambda filename, index: tuple(tf.py_func(load_data,
            [filename, index], data_types))

        data_input_settings['generator_output_types'] = generator_output_types
        data_input_settings['map'] = True
        data_input_settings['map_func'] = map_func
        data_input_settings['output_names'] = output_names
        data_input_settings['outputs_are_label'] = outputs_are_label
        
        # Get data generators returning (filename,index) pairs from data files 
        # by applying cuts and splitting into training and validation
        training_generator, validation_generator = (
                ctalearn.data.get_data_generators_HDF5(data_files, metadata,
                    data_processing_settings))

    else:
        raise ValueError("Invalid data format: {}".format(data_format))

    # Define input function for TF Estimator
    def input_fn(generator, settings): 
        # NOTE: Dataset.from_generator takes a callable (i.e. a generator
        # function / function returning a generator) not a python generator
        # object. To get the generator object from the function (i.e. to
        # measure its length), the function must be called (i.e. generator())
        dataset = tf.data.Dataset.from_generator(generator,
                settings['generator_output_types']).shuffle(len(
                    list(generator())))
        if settings['map']:
            dataset = dataset.map(settings['map_func'],
                    num_parallel_calls=settings['num_parallel_calls'])
        dataset = dataset.batch(settings['batch_size'])
        if settings['prefetch']:
            dataset = dataset.prefetch(settings['buffer_size'])
    
        iterator = dataset.make_one_shot_iterator()

        # Return a batch of features and labels. For example, for an
        # array-level network the features are images, triggers, and telescope
        # positions, and the labels are the gamma-hadron labels
        iterator_outputs = iterator.get_next()
        features = {}
        labels = {}
        for output, output_name, is_label in zip(
                iterator_outputs,
                settings['output_names'],
                settings['outputs_are_label']):
            if is_label:
                labels[output_name] = output
            else:
                features[output_name] = output

        return features, labels

    # Merge dictionaries for passing to the model function
    params = {**hyperparameters, **metadata, **data_processing_settings}

    # Define model function with model, mode (train/predict),
    # metrics, optimizer, learning rate, etc.
    # to pass into TF Estimator
    def model_fn(features, labels, mode, params, config):
        
        is_training = True if mode == tf.estimator.ModeKeys.TRAIN else False
       
        loss, logits = model(features, labels, params, is_training)

        # Calculate metrics
        true_classes = tf.cast(labels['gamma_hadron_label'], tf.int32)
        predicted_classes = tf.cast(tf.argmax(logits, axis=1), tf.int32)
        training_accuracy = tf.reduce_mean(tf.cast(tf.equal(true_classes, 
            predicted_classes), tf.float32))
        predictions = {
                'classes': predicted_classes
                }

        tf.summary.scalar("accuracy",training_accuracy)

        # Scale the learning rate so batches with fewer triggered
        # telescopes don't have smaller gradients
        if scale_learning_rate:
            # Only apply learning rate scaling for array-level models (not single tel)
            if model_type == 'singletel': 
                raise ValueError("Learning rate scaling not valid for single tel model")
            
            trigger_rate = tf.reduce_mean(tf.cast(features['telescope_triggers'], tf.float32))
            trigger_rate = tf.maximum(trigger_rate, 0.1) # Avoid division by 0
            scaling_factor = tf.reciprocal(trigger_rate)
            learning_rate = tf.multiply(scaling_factor, 
                params['base_learning_rate'])
        else:
            learning_rate = params['base_learning_rate']
        
        # Select optimizer and set learning rate
        if optimizer_type == 'adam':
            optimizer = tf.train.AdamOptimizer(learning_rate=learning_rate,epsilon=0.1)
        elif optimizer_type == 'rmsprop':
            optimizer = tf.train.RMSPropOptimizer(learning_rate=learning_rate)
        elif optimizer_type == 'adadelta':
            optimizer = tf.train.AdadeltaOptimizer(learning_rate=learning_rate)
        elif optimizer_type == 'sgd':
            optimizer = tf.train.GradientDescentOptimizer(learning_rate=learning_rate)
        else:
            raise ValueError("Invalid optimizer choice: {}".format(optimizer_type))

        train_op = tf.contrib.slim.learning.create_train_op(loss, optimizer,
                clip_gradient_norm=params['clip_gradient_norm'])
        
        # Define the evaluation metrics
        eval_metric_ops = {
                'accuracy': tf.metrics.accuracy(true_classes, 
                    predicted_classes),
                'auc': tf.metrics.auc(true_classes, predicted_classes),
                }
        
        return tf.estimator.EstimatorSpec(
                mode=mode,
                predictions=predictions,
                loss=loss,
                train_op=train_op,
                eval_metric_ops=eval_metric_ops)

    # Log information on number of training and validation events
    num_training_examples = len(list(training_generator()))
    num_validation_examples = len(list(validation_generator()))
    
    logger.info("Training and evaluating...")
    logger.info("Total number of training events: {}".format(num_training_examples))
    logger.info("Total number of validation events: {}".format(num_validation_examples))
    logger.info("Batch size: {}".format(batch_size))

    logger.info("Number of training steps per epoch: {}".format(int(num_training_examples/batch_size)))
    logger.info("Number of training steps per validation: {}".format(num_training_steps_per_validation))
 
    estimator = tf.estimator.Estimator(
            model_fn, 
            model_dir=model_dir, 
            params=params)

    hooks = None
    # Activate Tensorflow debugger if appropriate option set
    if run_tfdbg:
        if not isinstance(hooks, list):
            hooks = []
        hooks.append(tf_debug.LocalCLIDebugHook())
    
    num_epochs_remaining = num_epochs
    while train_forever or num_epochs_remaining:
        estimator.train(
                lambda: input_fn(training_generator, data_input_settings),
                steps=num_training_steps_per_validation, hooks=hooks)
        estimator.evaluate(
                lambda: input_fn(validation_generator, data_input_settings),
                hooks=hooks, name='validation')
        if not train_forever:
            num_epochs_remaining -= 1

if __name__ == "__main__":

    parser = argparse.ArgumentParser(
        description=("Train a ctalearn model."))
    parser.add_argument(
        'config_file',
        help='configuration file containing training options (to be parsed with configparser)')
    parser.add_argument(
        "--debug",
        help="print debug/logger messages",
        action="store_true")
    parser.add_argument(
        "--log_to_file",
        help="name of log file to write to. If not provided, will write to terminal",
        action="store_true")

    args = parser.parse_args()
   
    # Parse configuration file
    config = configparser.ConfigParser(allow_no_value=True)
    try:
        config_full_path = os.path.abspath(args.config_file)
        config_path, config_filename = os.path.split(config_full_path)
    except IndexError:
        raise ValueError("Invalid config file: {}".format(config_full_path))
    config.read(config_full_path)
    
    # Logger setup
    logger = logging.getLogger()
    if args.debug: logger.setLevel(logging.DEBUG)

    # Create model directory if it doesn't exist already
    model_dir = config['Logging']['ModelDirectory']
    if not os.path.exists(model_dir): os.makedirs(model_dir)
 
    handler = logging.FileHandler(os.path.join(model_dir,time.strftime('%Y%m%d_%H%M%S_') + 'logfile.log')) if args.log_to_file else logging.StreamHandler() 
    handler.setFormatter(logging.Formatter("%(levelname)s:%(message)s"))
    
    logger.addHandler(handler)
 
    train(config)<|MERGE_RESOLUTION|>--- conflicted
+++ resolved
@@ -39,27 +39,20 @@
     # Load options related to data processing
     validation_split = config['Data Processing'].getfloat(
         'ValidationSplit',0.1)
+    cut_condition = config['Data Processing'].get('CutCondition', '')
+    sort_telescopes_by_trigger = config['Data Processing'].getboolean(
+        'SortTelescopesByTrigger', False)
     crop_images = config['Data Processing'].getboolean('CropImages', False)
     image_cleaning_method = config['Data Processing'].get(
             'ImageCleaningMethod', 'None').lower()
     return_cleaned_images = config['Data Processing'].getboolean(
             'ReturnCleanedImages', False)
+    bounding_box_size = config['Data Processing'].getint(
+        'BoundingBoxSize', 48)
     picture_threshold = config['Data Processing'].getfloat(
-            'PictureThreshold', 5.5)
+        'PictureThreshold', 5.5)
     boundary_threshold = config['Data Processing'].getfloat(
-            'BoundaryThreshold', 1.0)
-    bounding_box_size = config['Data Processing'].getint('BoundingBoxSize', 48)
-    cut_condition = config['Data Processing'].get('CutCondition', '')
-    sort_telescopes_by_trigger = config['Data Processing'].getboolean(
-        'SortTelescopesByTrigger', False)
-    segment_images = config['Data Processing'].getboolean(
-        'SegmentImages', False)
-    bounding_box_size = config['Data Processing'].getint(
-        'BoundingBoxSize',48)
-    picture_threshold = config['Data Processing'].getfloat(
-        'PictureThreshold',5.5)
-    boundary_threshold = config['Data Processing'].getfloat(
-        'BoundaryThreshold',1.0)
+        'BoundaryThreshold', 1.0)
 
     # Load options to specify the model
     model_type = config['Model']['ModelType'].lower()
@@ -120,33 +113,21 @@
             'num_parallel_calls': num_parallel_calls
             }
 
-<<<<<<< HEAD
-    # Define data augmentation/processing settings
-    data_processing_settings = {
-            'sort_telescopes_by_trigger': sort_telescopes_by_trigger,
-            'segment_images': segment_images,
-            'bounding_box_size': bounding_box_size,
-            'picture_threshold': picture_threshold,
-            'boundary_threshold': boundary_threshold
-            }
-
-=======
     # Define data processing settings
     data_processing_settings = {
             'validation_split': validation_split,
+            'cut_condition': cut_condition,
+            'sort_telescopes_by_trigger': cut_condition
             'crop_images': crop_images,
             'image_cleaning_method': image_cleaning_method,
             'return_cleaned_images': return_cleaned_images,
             'picture_threshold': picture_threshold,
             'boundary_threshold': boundary_threshold,
             'bounding_box_size': bounding_box_size,
-            'cut_condition': cut_condition,
-            'sort_telescopes_by_trigger': cut_condition
             'model_type': model_type # for applying cuts
             'chosen_telescope_types': ['MSTS'] # hardcode using SCT images only
             }
     
->>>>>>> a3d41cb6
     # Define model hyperparameters
     hyperparameters = {
             'cnn_block': cnn_block,
@@ -174,10 +155,6 @@
             def load_data(filename, index):
                 return ctalearn.data.load_data_single_tel_HDF5(
                         filename,
-<<<<<<< HEAD
-                        'MSTS',
-=======
->>>>>>> a3d41cb6
                         index,
                         data_processing_settings)
 
@@ -264,7 +241,7 @@
         return features, labels
 
     # Merge dictionaries for passing to the model function
-    params = {**hyperparameters, **metadata, **data_processing_settings}
+    params = {**hyperparameters, **metadata}
 
     # Define model function with model, mode (train/predict),
     # metrics, optimizer, learning rate, etc.
