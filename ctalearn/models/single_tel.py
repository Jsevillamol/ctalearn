--- conflicted
+++ resolved
@@ -7,15 +7,7 @@
 
 def single_tel_model(features, labels, params, is_training):
     
-<<<<<<< HEAD
-    num_gamma_hadron_classes = params['num_classes'] 
-    image_width, image_length, image_depth = params['image_shapes']['MSTS']
-
-    if params['segment_images']:
-        image_width = image_length = params['bounding_box_size']
-
-=======
-    # Reshape and cast inputs into proper dimensions and types
+    # Reshape inputs into proper dimensions
     num_telescope_types = len(params['processed_telescope_types']) 
     if not num_telescope_types == 1:
         raise ValueError('Must use a single telescope type for single telescope model. Number used: {}'.format(num_telescope_types))
@@ -23,7 +15,6 @@
     image_width, image_length, image_depth = params['processed_image_shapes'][telescope_type]
     num_gamma_hadron_classes = params['num_classes']
     
->>>>>>> a3d41cb6
     telescope_data = features['telescope_data']
     telescope_data = tf.reshape(telescope_data,[-1,image_width,image_length,image_depth])
 
