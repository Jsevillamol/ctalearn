import tensorflow as tf

from ctalearn.models.alexnet import alexnet_block
from ctalearn.models.mobilenet import mobilenet_block
from ctalearn.models.resnet import resnet_block
from ctalearn.models.densenet import densenet_block

LSTM_SIZE = 2048

def cnn_rnn_model(features, labels, params, is_training):
    
    # Reshape inputs into proper dimensions
    num_telescope_types = len(params['processed_telescope_types']) 
    if not num_telescope_types == 1:
        raise ValueError('Must use a single telescope type for CNN-RNN. Number used: {}'.format(num_telescope_types))
    telescope_type = params['processed_telescope_types'][0]
    image_width, image_length, image_depth = params['processed_image_shapes'][telescope_type]
    num_telescopes = params['processed_num_telescopes'][telescope_type]
    num_aux_inputs = sum(params['processed_aux_input_nums'].values())
    num_gamma_hadron_classes = params['num_classes']
    
    telescope_data = features['telescope_data']
    telescope_data = tf.reshape(telescope_data, [-1, num_telescopes, 
        image_width, image_length, image_depth])

    telescope_triggers = features['telescope_triggers']
    telescope_triggers = tf.reshape(telescope_triggers, [-1, num_telescopes])
    telescope_triggers = tf.cast(telescope_triggers, tf.float32)

    telescope_aux_inputs = features['telescope_aux_inputs']
    telescope_aux_inputs = tf.reshape(telescope_aux_inputs, [-1, num_telescopes,
        num_aux_inputs])
 
    # Reshape labels to vector as expected by tf.one_hot
    gamma_hadron_labels = labels['gamma_hadron_label']
    gamma_hadron_labels = tf.reshape(gamma_hadron_labels, [-1])

    # Transpose telescope_data from [batch_size,num_tel,length,width,channels]
    # to [num_tel,batch_size,length,width,channels].
    telescope_data = tf.transpose(telescope_data, perm=[1, 0, 2, 3, 4])

    # Define the network being used. Each CNN block analyzes a single
    # telescope. The outputs for non-triggering telescopes are zeroed out 
    # (effectively, those channels are dropped out).
    # Unlike standard dropout, this zeroing-out procedure is performed both at
    # training and test time since it encodes meaningful aspects of the data.
    # The telescope outputs are then stacked into input for the array-level
    # network, either into 1D feature vectors or into 3D convolutional 
    # feature maps, depending on the requirements of the network head.
    # The array-level processing is then performed by the network head. The
    # logits are returned and fed into a classifier.

    # Choose the CNN block
    if params['cnn_block'] == 'alexnet':
        cnn_block = alexnet_block
    elif params['cnn_block'] == 'mobilenet':
        cnn_block = mobilenet_block
    elif params['cnn_block'] == 'resnet':
        cnn_block = resnet_block
    elif params['cnn_block'] == 'densenet':
        cnn_block = densenet_block
    else:
        raise ValueError("Invalid CNN block specified: {}.".format(params['cnn_block']))

    #calculate number of valid images per event
    num_tels_triggered = tf.to_int32(tf.reduce_sum(telescope_triggers,1))

    telescope_outputs = []
    for telescope_index in range(num_telescopes):
        # Set all telescopes after the first to share weights
        reuse = None if telescope_index == 0 else True
       
       
        with tf.variable_scope("CNN_block"):
            output = cnn_block(tf.gather(telescope_data, telescope_index),
                params=params, reuse=reuse, is_training=is_training)

        if params['pretrained_weights']:
            tf.contrib.framework.init_from_checkpoint(params['pretrained_weights'],{'CNN_block/':'CNN_block/'})

        output = cnn_block(tf.gather(telescope_data, telescope_index),
                params=params, reuse=reuse)

        #flatten output of embedding CNN to (batch_size, _)
        output_flattened = tf.layers.flatten(output)

<<<<<<< HEAD
        with tf.variable_scope("NetworkHead"):

            #compute image embedding for each telescope (batch_size,1024)
            image_embedding = tf.layers.dense(inputs=output_flattened, units=1024, activation=tf.nn.relu,reuse=reuse)
            telescope_outputs.append(image_embedding)

    with tf.variable_scope("NetworkHead"):

        #combine image embeddings (batch_size,num_tel,num_units_embedding)
        embeddings = tf.stack(telescope_outputs,axis=1)
        #add telescope position auxiliary input to each embedding (batch_size, num_tel, num_units_embedding+3)
        embeddings = tf.concat([embeddings,telescope_positions],axis=2)

        #implement attention mechanism with range num_tel (covering all timesteps)
        #define LSTM cell size
        attention_cell = tf.contrib.rnn.AttentionCellWrapper(tf.contrib.rnn.LayerNormBasicLSTMCell(LSTM_SIZE),num_telescopes)

        # outputs = shape(batch_size, num_tel, output_size)
        outputs, _  = tf.nn.dynamic_rnn(
                            attention_cell,
                            embeddings,
                            dtype=tf.float32,
                            sequence_length=num_tels_triggered)

        # (batch_size*num_tel,output_size)
        outputs_reshaped = tf.reshape(outputs, [-1, LSTM_SIZE])
        #indices (0 except at every n+(num_tel-1) where n in range(batch_size))
        indices = tf.range(0, tf.shape(outputs)[0]) * outputs.get_shape()[1] + (outputs.get_shape()[1] - 1)
        #partition outputs to select only the last LSTM output for each example in the batch
        partitions = tf.reduce_sum(tf.one_hot(indices, tf.shape(outputs_reshaped)[0],dtype='int32'),0)
        partitioned_output = tf.dynamic_partition(outputs_reshaped, partitions, 2)    
        #shape (batch_size, output_size)
        last_output = partitioned_output[1]

        logits = tf.layers.dense(inputs=last_output,units=num_gamma_hadron_classes)
=======
        #compute image embedding for each telescope (batch_size,1024)
        image_embedding = tf.layers.dense(inputs=output_flattened, units=1024, activation=tf.nn.relu,reuse=reuse)
        telescope_outputs.append(image_embedding)

    #combine image embeddings (batch_size,num_tel,num_units_embedding)
    embeddings = tf.stack(telescope_outputs,axis=1)
    #add telescope position auxiliary input to each embedding (batch_size, num_tel, num_units_embedding+3)
    embeddings = tf.concat([embeddings,telescope_aux_inputs],axis=2)

    #implement attention mechanism with range num_tel (covering all timesteps)
    #define LSTM cell size
    attention_cell = tf.contrib.rnn.AttentionCellWrapper(tf.contrib.rnn.LayerNormBasicLSTMCell(LSTM_SIZE),num_telescopes)

    # outputs = shape(batch_size, num_tel, output_size)
    outputs, _  = tf.nn.dynamic_rnn(
                        attention_cell,
                        embeddings,
                        dtype=tf.float32,
                        sequence_length=num_tels_triggered)

    # (batch_size*num_tel,output_size)
    outputs_reshaped = tf.reshape(outputs, [-1, LSTM_SIZE])
    #indices (0 except at every n+(num_tel-1) where n in range(batch_size))
    indices = tf.range(0, tf.shape(outputs)[0]) * outputs.get_shape()[1] + (outputs.get_shape()[1] - 1)
    #partition outputs to select only the last LSTM output for each example in the batch
    partitions = tf.reduce_sum(tf.one_hot(indices, tf.shape(outputs_reshaped)[0],dtype='int32'),0)
    partitioned_output = tf.dynamic_partition(outputs_reshaped, partitions, 2)    
    #shape (batch_size, output_size)
    last_output = partitioned_output[1]

    logits = tf.layers.dense(inputs=last_output,units=num_gamma_hadron_classes)
>>>>>>> ada9cd03

    onehot_labels = tf.one_hot(
            indices=gamma_hadron_labels,
            depth=num_gamma_hadron_classes)

    loss = tf.losses.softmax_cross_entropy(onehot_labels=onehot_labels, 
            logits=logits)

    return loss, logits<|MERGE_RESOLUTION|>--- conflicted
+++ resolved
@@ -84,7 +84,6 @@
         #flatten output of embedding CNN to (batch_size, _)
         output_flattened = tf.layers.flatten(output)
 
-<<<<<<< HEAD
         with tf.variable_scope("NetworkHead"):
 
             #compute image embedding for each telescope (batch_size,1024)
@@ -120,39 +119,6 @@
         last_output = partitioned_output[1]
 
         logits = tf.layers.dense(inputs=last_output,units=num_gamma_hadron_classes)
-=======
-        #compute image embedding for each telescope (batch_size,1024)
-        image_embedding = tf.layers.dense(inputs=output_flattened, units=1024, activation=tf.nn.relu,reuse=reuse)
-        telescope_outputs.append(image_embedding)
-
-    #combine image embeddings (batch_size,num_tel,num_units_embedding)
-    embeddings = tf.stack(telescope_outputs,axis=1)
-    #add telescope position auxiliary input to each embedding (batch_size, num_tel, num_units_embedding+3)
-    embeddings = tf.concat([embeddings,telescope_aux_inputs],axis=2)
-
-    #implement attention mechanism with range num_tel (covering all timesteps)
-    #define LSTM cell size
-    attention_cell = tf.contrib.rnn.AttentionCellWrapper(tf.contrib.rnn.LayerNormBasicLSTMCell(LSTM_SIZE),num_telescopes)
-
-    # outputs = shape(batch_size, num_tel, output_size)
-    outputs, _  = tf.nn.dynamic_rnn(
-                        attention_cell,
-                        embeddings,
-                        dtype=tf.float32,
-                        sequence_length=num_tels_triggered)
-
-    # (batch_size*num_tel,output_size)
-    outputs_reshaped = tf.reshape(outputs, [-1, LSTM_SIZE])
-    #indices (0 except at every n+(num_tel-1) where n in range(batch_size))
-    indices = tf.range(0, tf.shape(outputs)[0]) * outputs.get_shape()[1] + (outputs.get_shape()[1] - 1)
-    #partition outputs to select only the last LSTM output for each example in the batch
-    partitions = tf.reduce_sum(tf.one_hot(indices, tf.shape(outputs_reshaped)[0],dtype='int32'),0)
-    partitioned_output = tf.dynamic_partition(outputs_reshaped, partitions, 2)    
-    #shape (batch_size, output_size)
-    last_output = partitioned_output[1]
-
-    logits = tf.layers.dense(inputs=last_output,units=num_gamma_hadron_classes)
->>>>>>> ada9cd03
 
     onehot_labels = tf.one_hot(
             indices=gamma_hadron_labels,
