--- conflicted
+++ resolved
@@ -63,21 +63,13 @@
 
 def variable_input_model(features, labels, params, is_training):
    
-    # Reshape and cast inputs into proper dimensions and types
-<<<<<<< HEAD
-    image_width, image_length, image_depth = params['image_shapes']['MSTS']    
-    if params['segment_images']:
-        image_width = image_length = params['bounding_box_size']
-
-    num_telescopes = params['num_telescopes']['MSTS']
-=======
+    # Reshape inputs into proper dimensions
     num_telescope_types = len(params['processed_telescope_types']) 
     if not num_telescope_types == 1:
         raise ValueError('Must use a single telescope type for Variable Input Model. Number used: {}'.format(num_telescope_types))
     telescope_type = params['processed_telescope_types'][0]
     image_width, image_length, image_depth = params['processed_image_shapes'][telescope_type]
     num_telescopes = params['processed_num_telescopes'][telescope_type]
->>>>>>> a3d41cb6
     num_position_coordinates = params['num_position_coordinates']
     num_gamma_hadron_classes = params['num_classes']
     
